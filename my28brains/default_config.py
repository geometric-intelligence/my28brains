"""Default configuration."""

import os
import subprocess

use_cuda = 1
n_gpus = 10

# specify brain hemispheres to analyze
hemispheres = ["left"]  # , "right"]

# specify hippocampus structures to analyze
# 1   255    0    0        1  1  1    "CA1"
# 2     0  255    0        1  1  1    "CA2+3"
# 3     0    0  255        1  1  1    "DG"
# 4   255  255    0        1  1  1    "ERC"
# 5     0  255  255        1  1  1    "PHC"
# 6   255    0  255        1  1  1    "PRC"
# 7    80  179  221        1  1  1    "SUB"
# 8   255  215    0        1  1  1    "AntHipp"
# 9   184  115   51        1  1  1    "PostHipp"
# 2, 6 are expected to grow in volume with progesterone
# 4, 5 are expected to shrink in volume with progesterone

structure_ids = [1]

# number of time points along each interpolating geodesic
<<<<<<< HEAD
n_geodesic_times = [10]
# does not work, seems to depend of len(paramlist) and stepsize=2
=======
n_geodesic_times = [10]  # will not be used
stepsize = 1  # will not be used.
resolutions = 0  # don't do several resolutions for our case.
>>>>>>> 58ef759b

# range of days to interpolate in between
# Looking at the first 10 days is interesting because:
# - we have 10 gpus, so we can run 10 interpolations at once
# - they contain most of the progesterone peak.
day_range = [0, 10]

# face area threshold for non-degenerate meshes:
# the less we decimate, the more likely it is to have small faces
# thus the thresholt needs to be higher
area_thresholds = [0.0]

# build work path from git root path
gitroot_path = subprocess.check_output(
    ["git", "rev-parse", "--show-toplevel"], universal_newlines=True
)
os.chdir(gitroot_path[:-1])
work_dir = os.getcwd()

data_dir = "/home/data/28andMeOC_correct"
meshes_dir = os.path.join(os.getcwd(), "my28brains", "results", "meshes")
centered_dir = os.path.join(os.getcwd(), "my28brains", "results", "meshes_centered")
centered_nondegenerate_dir = os.path.join(
    os.getcwd(), "my28brains", "results", "meshes_centered_nondegenerate"
)
geodesics_dir = os.path.join(os.getcwd(), "my28brains", "results", "meshes_geodesics")

for mesh_dir in [meshes_dir, centered_dir, centered_nondegenerate_dir, geodesics_dir]:
    if not os.path.exists(mesh_dir):
        os.makedirs(mesh_dir)

# parameters for h2_match
h2_dir = os.path.join(work_dir, "H2_SurfaceMatch")

# weighted l2 energy: penalizes how much you have to move points (vertices) weighted by local area around that vertex
a0 = 0.1
# In our case: could be higher (1 max)? if it's too high, it might shrink the mesh down, match and then blow up again
# See paper's figure that highlights links between these parameters.

a1 = 10  # penalizes stretching
b1 = 10  # penalizes shearing
c1 = 1  # penalizes change in normals: for high deformations we want c1 pretty low, e.g. when moving an arm.
# in our case try with a1 b1 a bit smaller (10), and c1 a bit large (1 or even up to 10)

# penalizes how a triangle rotate about normal vector,
# without stretching or shearing. almost never uses,
# usually d1 = 0, it's every thing that the others a1, b1, and c1, dont penalize
d1 = 0.0

a2 = 1  # high value = 1.
# If a2 is too high, we get bloding : it wants to blow up and get super smooth mesh and then shrink back down to get the matching
# a2 high wants to get a smooth mesh because we're penalizing the mesh laplacian

param1 = {
    "weight_coef_dist_T": 10**1,  # target varifold term
    "weight_coef_dist_S": 10**1,  # source varifold term
    "sig_geom": 0.4,
    "max_iter": 1000,  # bfgs gets really close really fast and sometimes worth letting it run for a bunch of iterations + see scipy, esp stopping condition to get decent figures
    "time_steps": 2,
    "tri_unsample": False,  # False
    "index": 0,  # spatial resolution, should increase everytime we to a trip_upsample.
}

param2 = {
    "weight_coef_dist_T": 10
    ** 5,  # increase exponentially bcs in SNRF orignal code they had it and it works
    "weight_coef_dist_S": 10**5,
    "sig_geom": 0.1,
    "max_iter": 1000,
    "time_steps": 3,
    "tri_unsample": False,
    "index": 0,
}
# important to have varifold term with high weight, to be sure that source + target are close to data.
# as the match gets better, the varifold terms are decreasing exponetially, thus we compensate back with the weights.
# could do 10**1 and 10**5 if we're only doing two parameters.
# e.g. with 3 parameters, emmanuel did: 10**1, 10**5, 10**10
# e.g. corresponding sig_geom: 0.4, 0.1, 0.025

param3 = {
    "weight_coef_dist_T": 10**10,
    "weight_coef_dist_S": 10**10,
    "sig_geom": 0.025,
    "max_iter": 2000,
    "time_steps": 5,
    "tri_unsample": False,
<<<<<<< HEAD
    "index": 1,  # resolution 1
}

param4 = {
    "weight_coef_dist_T": 10**4,
    "weight_coef_dist_S": 10**4,
    "sig_geom": 0.1,
    "max_iter": 1000,
    "time_steps": 3,
    "tri_unsample": False,  # he has a typo: supposed to be triangular upsampling
    "index": 1,  # resolution 1
}
=======
    "index": 0,
}

# param4 = {
#     "weight_coef_dist_T": 10**4,
#     "weight_coef_dist_S": 10**4,
#     "sig_geom": 0.1,
#     "max_iter": 1000,
#     "time_steps": 3,
#     "tri_unsample": False,
#     "index": 1,
# }
>>>>>>> 58ef759b

# param5 = {
#     "weight_coef_dist_T": 10**5,
#     "weight_coef_dist_S": 10**5,
#     "sig_geom": 0.1,
#     "max_iter": 1000,
#     "time_steps": 4,
#     "tri_unsample": False,
#     "index": 2,  # resolution 2
# }

# param6 = {
#     "weight_coef_dist_T": 10**6,
#     "weight_coef_dist_S": 10**6,
#     "sig_geom": 0.05,
#     "max_iter": 1000,
#     "time_steps": 5,
#     "tri_unsample": False,
#     "index": 2,  # resolution 2
# }

paramlist = [param1, param2, param3, param4]  # param5, param6]<|MERGE_RESOLUTION|>--- conflicted
+++ resolved
@@ -25,14 +25,9 @@
 structure_ids = [1]
 
 # number of time points along each interpolating geodesic
-<<<<<<< HEAD
-n_geodesic_times = [10]
-# does not work, seems to depend of len(paramlist) and stepsize=2
-=======
 n_geodesic_times = [10]  # will not be used
 stepsize = 1  # will not be used.
 resolutions = 0  # don't do several resolutions for our case.
->>>>>>> 58ef759b
 
 # range of days to interpolate in between
 # Looking at the first 10 days is interesting because:
@@ -119,20 +114,6 @@
     "max_iter": 2000,
     "time_steps": 5,
     "tri_unsample": False,
-<<<<<<< HEAD
-    "index": 1,  # resolution 1
-}
-
-param4 = {
-    "weight_coef_dist_T": 10**4,
-    "weight_coef_dist_S": 10**4,
-    "sig_geom": 0.1,
-    "max_iter": 1000,
-    "time_steps": 3,
-    "tri_unsample": False,  # he has a typo: supposed to be triangular upsampling
-    "index": 1,  # resolution 1
-}
-=======
     "index": 0,
 }
 
@@ -145,7 +126,6 @@
 #     "tri_unsample": False,
 #     "index": 1,
 # }
->>>>>>> 58ef759b
 
 # param5 = {
 #     "weight_coef_dist_T": 10**5,
