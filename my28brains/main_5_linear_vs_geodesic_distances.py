--- conflicted
+++ resolved
@@ -27,11 +27,7 @@
 import wandb
 
 NOISE_FACTORS = [0.01, 0.1, 0.5]  # , 1.0]
-<<<<<<< HEAD
-N_STEPS = [3, 5, 8]  # 10, 20]
-=======
 N_STEPS = [3, 5, 8]  # 10, 20]  #
->>>>>>> 6c2fc161
 SUBDIVISIONS = [1, 2, 3]
 N_TIMES = [10]
 
