--- conflicted
+++ resolved
@@ -307,25 +307,7 @@
     rotate=False,
     device=None,
 ):
-<<<<<<< HEAD
-    """Builds a geodesic between a pair of points.
-
-    H2MultiRes builds a geodesic between a source (starting point)
-    and a target (end point).
-
-    inputs:
-    -------
-    source: the starting point of the geodesic
-    target: the end point of the geodesic
-    resolutions: the number of times the source and target are decimated
-
-    variables:
-    ---------
-    N: ??? number of times to interpolate between two points?
-    VS: vertices of the source
-    VT: vertices of the target
-    """
-=======
+
     """Compute geodesic between source and target meshes.
 
     Parameters
@@ -356,8 +338,6 @@
     F0 : ndarray, shape=[n_faces, 3]
         Faces describing the mesh, where each face is a set of 3 vertices' indices.
     """
-
->>>>>>> 58ef759b
     N = 2
     [VS, FS] = source
     [VT, FT] = target
